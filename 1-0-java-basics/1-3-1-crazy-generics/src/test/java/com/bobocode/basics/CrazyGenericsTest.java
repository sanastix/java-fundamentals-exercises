--- conflicted
+++ resolved
@@ -288,23 +288,11 @@
     void strictProcessorTypeParameterIsBoundBySerializableAndComparable() {
         var typeParameters = StrictProcessor.class.getTypeParameters();
         var typeParam = typeParameters[0];
-<<<<<<< HEAD
-
         assertThat(typeParam.getBounds())
                 .hasSize(2)
                 .extracting(Type::getTypeName)
                 .containsExactlyInAnyOrder(Serializable.class.getTypeName(),
-                        String.format("%s<%s>", Comparable.class.getTypeName(), TYPE_PARAMETER_NAME));
-=======
-        assert (typeParam.getBounds().length == 2);
-        var serializableBoundType = typeParam.getBounds()[0];
-        var comparableBoundType = typeParam.getBounds()[1];
-
-        assertThat(serializableBoundType.getTypeName())
-                .isEqualTo(Serializable.class.getTypeName());
-        assertThat(comparableBoundType.getTypeName())
-                .isEqualTo(String.format("%s<? super %s>", Comparable.class.getTypeName(), TYPE_PARAMETER_NAME));
->>>>>>> 84eb88a3
+                        String.format("%s<? super %s>", Comparable.class.getTypeName(), TYPE_PARAMETER_NAME));
     }
 
     @Test
